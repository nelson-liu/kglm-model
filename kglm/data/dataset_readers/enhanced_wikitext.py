"""
Readers for the enhanced Wikitext dataset.
"""
from typing import Any, Dict, Iterable, List, Set
import json
import logging

from allennlp.common.checks import ConfigurationError
from allennlp.common.file_utils import cached_path
from allennlp.data.dataset_readers import DatasetReader
from allennlp.data.fields import ListField, MetadataField, TextField
from allennlp.data.instance import Instance
from allennlp.data.token_indexers import TokenIndexer, SingleIdTokenIndexer
from allennlp.data.tokenizers import Token
from allennlp.data.vocabulary import DEFAULT_PADDING_TOKEN
import numpy as np
from overrides import overrides

from kglm.data import AliasDatabase
from kglm.data.fields import SequentialArrayField

logger = logging.getLogger(__name__)


def _flatten(nested: Iterable[str]):
    return [x for seq in nested for x in seq]


@DatasetReader.register('enhanced-wikitext')
class EnhancedWikitextReader(DatasetReader):
    def __init__(self,
                 token_indexers: Dict[str, TokenIndexer] = None,
                 lazy: bool = False) -> None:
        self._token_indexers = token_indexers or {'tokens': SingleIdTokenIndexer()}
        super().__init__(lazy)

    @overrides
    def _read(self, file_path: str) -> Iterable[Instance]:
        # if `file_path` is a URL, redirect to the cache
        file_path = cached_path(file_path)

        with open(file_path, 'r') as f:
            for line in f:
                data = json.loads(line)
                yield self.text_to_instance(data)

    @overrides
    def text_to_instance(self, data: Dict[str, Any]) -> Instance:  # pylint: disable=arguments-differ
        # Flatten and pad tokens
        tokens = [x + ['@@END@@'] for x in data['tokens']]
        tokens = _flatten(tokens)
        tokens = [Token(x) for x in tokens]
        fields = {'tokens': TextField(tokens, self._token_indexers)}
        return Instance(fields)


@DatasetReader.register('enhanced-wikitext-entity-nlm')
class EnhancedWikitextEntityNlmReader(DatasetReader):

    def __init__(self,
                 token_indexers: Dict[str, TokenIndexer] = None,
                 lazy: bool = False) -> None:
        self._token_indexers = token_indexers or {'tokens': SingleIdTokenIndexer()}
        super().__init__(lazy)

    @overrides
    def _read(self, file_path: str) -> Iterable[Instance]:
        # if `file_path` is a URL, redirect to the cache
        file_path = cached_path(file_path)

        with open(file_path, 'r') as f:
            for line in f:
                data = json.loads(line)
                yield self.text_to_instance(data)

    @overrides
    def text_to_instance(self, data: Dict[str, Any]) -> Instance:  # pylint: disable=arguments-differ
        # Flatten and pad tokens
        tokens = _flatten(data['tokens'])
        tokens = ['@@START@@', *tokens, '@@END@@']
        tokens = [Token(x) for x in tokens]
        fields = {'tokens': TextField(tokens, self._token_indexers)}

        # If annotations are provided, process them into arrays.
        if 'annotations' in data:

            # Initialize arrays and book keeping data structures.
            seen_entities: Set[str] = set()
            entity_types = np.zeros(shape=(len(tokens),))
            entity_ids = np.zeros(shape=(len(tokens),))
            mention_lengths = np.ones(shape=(len(tokens),))

            # Process annotations
            for annotation in data['annotations']:

                seen_entities.add(annotation['id'])
                start, end = annotation['span']
                length = end - start

                for i in range(*annotation['span']):
                    # Note: +1 offset to account for start token.
                    entity_types[i+1] = 1
                    entity_ids[i+1] = len(seen_entities)
                    mention_lengths[i+1] = length
                    length -= 1

            fields['entity_types'] = SequentialArrayField(entity_types, dtype=np.uint8)
            fields['entity_ids'] = SequentialArrayField(entity_ids, dtype=np.int64)
            fields['mention_lengths'] = SequentialArrayField(mention_lengths, dtype=np.int64)

        return Instance(fields)


@DatasetReader.register('enhanced-wikitext-kglm')
class EnhancedWikitextKglmReader(DatasetReader):

    def __init__(self,
                 alias_database_path: str,
                 mode: str = "generative",
                 token_indexers: Dict[str, TokenIndexer] = None,
                 entity_indexers: Dict[str, TokenIndexer] = None,
                 relation_indexers: Dict[str, TokenIndexer] = None,
                 lazy: bool = False) -> None:
        """
        Parameters
        ----------
        alias_database_path : str
            Path to the alias database.
        mode : str, optional (default="generative")
            One of "discriminative" or "generative", indicating whether generated
            instances are suitable for the discriminative or generative version of
            the model.
        """
        super().__init__(lazy)
        if mode not in {"discriminative", "generative"}:
            raise ConfigurationError("Got mode {}, expected one of 'generative'"
                                     "or 'discriminative'".format(mode))
        self._mode = mode

        self._token_indexers = token_indexers or {'tokens': SingleIdTokenIndexer()}
        self._entity_indexers = entity_indexers or {'entity_ids': SingleIdTokenIndexer(namespace='entity_ids')}
        self._relation_indexers = relation_indexers or {'relations': SingleIdTokenIndexer(namespace='relations')}
        if 'tokens' not in self._token_indexers or \
                not isinstance(self._token_indexers['tokens'], SingleIdTokenIndexer):
            raise ConfigurationError("EnhancedWikitextReader expects 'token_indexers' to contain "
                                     "a 'single_id' token indexer called 'tokens'.")
        if 'entity_ids' not in self._entity_indexers or \
                not isinstance(self._entity_indexers['entity_ids'], SingleIdTokenIndexer):
            raise ConfigurationError("EnhancedWikitextReader expects 'entity_indexers' to contain "
                                     "a 'single_id' token indexer called 'entities'.")
        if 'relations' not in self._relation_indexers or \
                not isinstance(self._relation_indexers['relations'], SingleIdTokenIndexer):
            raise ConfigurationError("EnhancedWikitextReader expects 'relation_indexers' to contain "
                                     "a 'single_id' token indexer called 'entities'.")
        self._alias_database = AliasDatabase.load(path=alias_database_path)

    @overrides
    def _read(self, file_path: str) -> Iterable[Instance]:
        with open(file_path, 'r') as f:
            for line in f:
                data = json.loads(line)
                yield self.text_to_instance(data)

    @overrides
    def text_to_instance(self, data: Dict[str, Any]) -> Instance:  # pylint: disable=arguments-differ
        # Flatten and pad tokens
        tokens = _flatten(data['tokens'])
        tokens = ['@@START@@', *tokens, '@@END@@']
        source = [Token(x) for x in tokens[:-1]]
        target = [Token(x) for x in tokens[1:]]
        assert len(source) == len(target)
        fields = {
            'source': TextField(source, self._token_indexers)
        }

        if self._mode == "generative":
            fields["target"] = TextField(target, self._token_indexers)

        meta_fields = {
            'tokens': tokens,
            'alias_database': self._alias_database
        }

        # Process annotations
        if 'annotations' in data:

            # We maintain a "shortlist" of observed entities, that is used for baseline models
            # that only select entities from the set that appear in the document (as opposed to
            # the set of all possible entities).
            shortlist = [DEFAULT_PADDING_TOKEN]
            reverse_shortlist = {DEFAULT_PADDING_TOKEN: 0}

            entity_ids = [DEFAULT_PADDING_TOKEN] * len(target)
            relations = [[DEFAULT_PADDING_TOKEN]] * len(target)
            parent_ids = [[DEFAULT_PADDING_TOKEN]] * len(target)
            shortlist_inds = np.zeros(shape=(len(target),))
            alias_copy_inds = np.zeros(shape=(len(target),))
            mode = np.zeros(shape=(len(target),))

            # Process annotations
            for annotation in data['annotations']:

                # Obtain the entity identifier for the annotated span
                entity_id = annotation['id']
                relation = annotation['relation']
                parent_id = annotation['parent_id']
                new_entity = relation == ['@@NEW@@']

                # If neccessary, update the shortlist. Obtain the index of the entity identifier in
                # the shortlist.
                if entity_id not in reverse_shortlist:
                    reverse_shortlist[entity_id] = len(reverse_shortlist)
                    shortlist.append(entity_id)
                shortlist_ind = reverse_shortlist[entity_id]

                # Update the outputs
                # Offset is 0 in generative case, since each timestep is for predicting
                # attributes of the next token. In the discriminative case, each timestep
                # is for predicting attributes of the current token.
                offset = 0 if self._mode == "generative" else 1
                for i in range(*annotation['span']):
<<<<<<< HEAD
                    entity_ids[i] = entity_id
                    if new_entity:
                        mode[i] = 1
                        shortlist_inds[i] = shortlist_ind
                    else:
                        mode[i] = 2
                        relations[i] = relation
                        parent_ids[i] = parent_id
                    # Note: +1 offset to account for start token.
                    alias_copy_inds[i] = self._alias_database.token_to_uid(entity_id, tokens[i+1])
=======
                    entity_ids[i+offset] = entity_id
                    if new_entity:
                        new_entity_mask[i+offset] = 1
                    else:
                        relations[i+offset] = relation
                        parent_ids[i+offset] = parent_id
                    shortlist_inds[i+offset] = shortlist_ind
                    alias_copy_inds[i+offset] = self._alias_database.token_to_uid(entity_id, tokens[i+1])
>>>>>>> e8502088

            # Convert to fields
            fields['entity_ids'] = TextField(
                [Token(x) for x in entity_ids],
                token_indexers=self._entity_indexers)
            fields['relations'] = ListField([
                TextField([Token(x) for x in sublist],
                          token_indexers=self._relation_indexers)
                for sublist in relations])
            fields['parent_ids'] = ListField([
                TextField([Token(x) for x in sublist],
                          token_indexers=self._entity_indexers)
                for sublist in parent_ids])
            fields['mode'] = SequentialArrayField(mode, dtype=np.int64)
            fields['alias_copy_inds'] = SequentialArrayField(alias_copy_inds, dtype=np.int64)
            fields['shortlist'] = TextField(
                [Token(x) for x in shortlist],
                token_indexers=self._entity_indexers)
            fields['shortlist_inds'] = SequentialArrayField(shortlist_inds, dtype=np.int64)

        fields['metadata'] = MetadataField(meta_fields)

        return Instance(fields)


@DatasetReader.register('enhanced-wikitext-simple-kglm')
class EnhancedWikitextSimpleKglmReader(DatasetReader):

    def __init__(self,
                 token_indexers: Dict[str, TokenIndexer] = None,
                 entity_indexers: Dict[str, TokenIndexer] = None,
                 lazy: bool = False) -> None:
        """
        Parameters
        ----------
        alias_database_path : str
            Path to the alias database.
        """
        super().__init__(lazy)
        self._token_indexers = token_indexers or {'tokens': SingleIdTokenIndexer()}
        self._entity_indexers = entity_indexers or {'entity_ids': SingleIdTokenIndexer(namespace='entity_ids')}
        if 'tokens' not in self._token_indexers or \
                not isinstance(self._token_indexers['tokens'], SingleIdTokenIndexer):
            raise ConfigurationError("EnhancedWikitextReader expects 'token_indexers' to contain "
                                     "a 'single_id' token indexer called 'tokens'.")
        if 'entity_ids' not in self._entity_indexers or \
                not isinstance(self._entity_indexers['entity_ids'], SingleIdTokenIndexer):
            raise ConfigurationError("EnhancedWikitextReader expects 'entity_indexers' to contain "
                                     "a 'single_id' token indexer called 'entities'.")

    @overrides
    def _read(self, file_path: str) -> Iterable[Instance]:
        with open(file_path, 'r') as f:
            for line in f:
                data = json.loads(line)
                yield self.text_to_instance(data)

    @overrides
    def text_to_instance(self, data: Dict[str, Any]) -> Instance:  # pylint: disable=arguments-differ
        # Flatten and pad tokens
        tokens = _flatten(data['tokens'])
        tokens = ['@@START@@', *tokens, '@@END@@']
        source = [Token(x) for x in tokens[:-1]]
        target = [Token(x) for x in tokens[1:]]
        fields = {
            'source': TextField(source, self._token_indexers),
            'target': TextField(target, self._token_indexers)
        }

        # Process annotations
        if 'annotations' in data:

            # We maintain a "shortlist" of observed entities, that is used for baseline models
            # that only select entities from the set that appear in the document (as opposed to
            # the set of all possible entities).
            shortlist = [DEFAULT_PADDING_TOKEN]
            reverse_shortlist = {DEFAULT_PADDING_TOKEN: 0}

            entity_ids = [DEFAULT_PADDING_TOKEN] * len(target)
            shortlist_inds = np.zeros(shape=(len(target,)))
            alias_copy_inds = np.zeros(shape=(len(target),))
            alias_tokens = [TextField([], self._token_indexers)] * len(target)
            alias_inds: List[List[int]] = [[]] * len(target)
            max_len = 0

            # Process annotations
            for annotation in data['annotations']:

                # Obtain the entity identifier for the annotated span
                entity_id = annotation['id']
                alias = annotation['alias']
                alias_map = {token: i+1 for i, token in enumerate(set(alias))}

                # If neccessary, update the shortlist. Obtain the index of the entity identifier in
                # the shortlist.
                if entity_id not in reverse_shortlist:
                    reverse_shortlist[entity_id] = len(reverse_shortlist)
                    shortlist.append(entity_id)
                shortlist_ind = reverse_shortlist[entity_id]

                # Update the outputs
                for i in range(*annotation['span']):
                    # Note: +1 offset to account for start token.
                    if tokens[i+1] not in alias_map:
                        continue
                    else:
                        entity_ids[i] = entity_id
                        shortlist_inds[i] = shortlist_ind
                        alias_copy_inds[i] = alias_map[tokens[i+1]]
                        alias_inds[i] = [alias_map[token] for token in alias]
                        alias_tokens[i] = TextField([Token(x) for x in alias],
                                                    self._token_indexers)
                        max_len = max(max_len, len(alias))

            # Make alias_inds into a numpy array
            alias_ind_array = np.zeros((len(target), max_len))
            for i, arr in enumerate(alias_inds):
                for j, ind in enumerate(arr):
                    alias_ind_array[i, j] = ind

            fields['entity_ids'] = TextField(
                [Token(x) for x in entity_ids],
                token_indexers=self._entity_indexers)
            fields['alias_copy_inds'] = SequentialArrayField(
                alias_copy_inds,
                dtype=np.int64)
            fields['shortlist'] = TextField(
                [Token(x) for x in shortlist],
                token_indexers=self._entity_indexers)
            fields['shortlist_inds'] = SequentialArrayField(
                shortlist_inds,
                dtype=np.int64)
            fields['alias_tokens'] = ListField(alias_tokens)
            fields['alias_inds'] = SequentialArrayField(
                alias_ind_array,
                dtype=np.int64)

        return Instance(fields)<|MERGE_RESOLUTION|>--- conflicted
+++ resolved
@@ -195,7 +195,7 @@
             parent_ids = [[DEFAULT_PADDING_TOKEN]] * len(target)
             shortlist_inds = np.zeros(shape=(len(target),))
             alias_copy_inds = np.zeros(shape=(len(target),))
-            mode = np.zeros(shape=(len(target),))
+            mention_type = np.zeros(shape=(len(target),))
 
             # Process annotations
             for annotation in data['annotations']:
@@ -219,27 +219,15 @@
                 # is for predicting attributes of the current token.
                 offset = 0 if self._mode == "generative" else 1
                 for i in range(*annotation['span']):
-<<<<<<< HEAD
-                    entity_ids[i] = entity_id
-                    if new_entity:
-                        mode[i] = 1
-                        shortlist_inds[i] = shortlist_ind
-                    else:
-                        mode[i] = 2
-                        relations[i] = relation
-                        parent_ids[i] = parent_id
-                    # Note: +1 offset to account for start token.
-                    alias_copy_inds[i] = self._alias_database.token_to_uid(entity_id, tokens[i+1])
-=======
                     entity_ids[i+offset] = entity_id
                     if new_entity:
-                        new_entity_mask[i+offset] = 1
+                        mention_type[i+offset] = 1
+                        shortlist_inds[i+offset] = shortlist_ind
                     else:
+                        mention_type[i+offset] = 2
                         relations[i+offset] = relation
                         parent_ids[i+offset] = parent_id
-                    shortlist_inds[i+offset] = shortlist_ind
                     alias_copy_inds[i+offset] = self._alias_database.token_to_uid(entity_id, tokens[i+1])
->>>>>>> e8502088
 
             # Convert to fields
             fields['entity_ids'] = TextField(
@@ -253,7 +241,7 @@
                 TextField([Token(x) for x in sublist],
                           token_indexers=self._entity_indexers)
                 for sublist in parent_ids])
-            fields['mode'] = SequentialArrayField(mode, dtype=np.int64)
+            fields['mention_type'] = SequentialArrayField(mention_type, dtype=np.int64)
             fields['alias_copy_inds'] = SequentialArrayField(alias_copy_inds, dtype=np.int64)
             fields['shortlist'] = TextField(
                 [Token(x) for x in shortlist],
